"use client";

import { signIn, useSession } from "next-auth/react";
import Link from "next/link";
import Image from "next/image";
import { useRouter, useSearchParams } from "next/navigation";
import { Suspense, useEffect } from "react";

// Create a separate component that uses useSearchParams
function LoginContent() {
    const router = useRouter();
    const { data: session, status } = useSession();
    const searchParams = useSearchParams();
    const callbackUrl = searchParams.get("callbackUrl") || "/";
    const role = searchParams.get("role") || null;

    // Redirect if already authenticated
    useEffect(() => {
        if (session) {
            router.push(callbackUrl);
        }
    }, [session, callbackUrl, router]);

    const handleGoogleLogin = () => {
        signIn("google", { callbackUrl });
    };

    // Show loading state while checking session
    if (status === "loading") {
        return (
            <div className="flex flex-col items-center justify-center min-h-screen bg-black px-4">
                <div className="w-12 h-12 border-t-2 border-b-2 border-white rounded-full animate-spin"></div>
            </div>
        );
    }

    return (
        <div className="min-h-screen bg-black bg-[radial-gradient(ellipse_at_top_right,_var(--tw-gradient-stops))] from-purple-900/20 via-black to-black flex flex-col justify-center items-center px-4 py-12">
            <div className="w-full max-w-5xl mx-auto relative">


                {/* Content */}
                <div className="md:grid md:grid-cols-12 gap-8 items-center">


                    {/* Main copy - spans 7 columns on desktop */}
                    <div className="md:col-span-7 mb-8 md:mb-0 text-center md:text-left">
                        {/* Logo */}
                        <div className="flex justify-center md:justify-start mb-8">
                            <Image
                                src="/images/sensai-logo.svg"
                                alt="SensAI Logo"
                                width={240}
                                height={80}
                                className="w-[180px] md:w-[240px] h-auto"
                                priority
                            />
                        </div>

                        {role === 'student' ? (
                            <>
                                <h1 className="text-4xl md:text-5xl font-light text-white leading-tight">
                                    <span className="text-white">Learn </span>
                                    <span className="text-green-400">smarter</span>
                                </h1>
                                <h1 className="text-4xl md:text-5xl font-light text-white leading-tight">
                                    <span className="text-white">Achieve </span>
                                    <span className="text-green-400">more</span>
                                </h1>
                                <p className="text-lg md:text-xl text-gray-300 mt-6 mb-6 max-w-md">
                                    Join interactive courses, take AI-powered assessments, and learn with personalized feedback that helps you master concepts at your own pace.
                                </p>
                            </>
                        ) : (
                            <>
                                <h1 className="text-4xl md:text-5xl font-light text-white leading-tight">
                                    <span className="text-white">Teach </span>
                                    <span className="text-purple-400">smarter</span>
                                </h1>
                                <h1 className="text-4xl md:text-5xl font-light text-white leading-tight">
                                    <span className="text-white">Reach </span>
                                    <span className="text-purple-400">further</span>
                                </h1>
                                <p className="text-lg md:text-xl text-gray-300 mt-6 mb-6 max-w-md">
                                    SensAI is an AI-powered LMS that coaches every learner by asking questions without giving away the answer and grades their responses like your favourite teaching assistant so that you can maximize your reach without sacrificing quality
                                </p>
                            </>
                        )}
                    </div>

                    {/* Login card - spans 5 columns on desktop */}
                    <div className="md:col-span-5">
                        <div className="mx-4 md:mx-0">
                            <button
                                onClick={handleGoogleLogin}
<<<<<<< HEAD
                                className={`flex items-center justify-center w-full py-3 px-4 border border-gray-300 rounded-full hover:opacity-90 transition-colors focus:outline-none focus:ring-2 cursor-pointer mx-4 ${
                                    role === 'student' 
                                        ? 'bg-green-600 text-white focus:ring-green-500' 
                                        : 'bg-white text-black focus:ring-purple-500'
                                }`}
=======
                                className={`flex items-center justify-center w-full py-3 px-4 border border-gray-300 rounded-full hover:opacity-90 transition-colors focus:outline-none focus:ring-2 cursor-pointer mx-4 ${role === 'student'
                                        ? 'bg-green-600 text-white focus:ring-green-500'
                                        : 'bg-white text-black focus:ring-purple-500'
                                    }`}
>>>>>>> 4fd56563
                            >
                                <svg className="w-5 h-5 mr-3" viewBox="0 0 24 24">
                                    <path
                                        fill="#4285F4"
                                        d="M22.56 12.25c0-.78-.07-1.53-.2-2.25H12v4.26h5.92c-.26 1.37-1.04 2.53-2.21 3.31v2.77h3.57c2.08-1.92 3.28-4.74 3.28-8.09z"
                                    />
                                    <path
                                        fill="#34A853"
                                        d="M12 23c2.97 0 5.46-.98 7.28-2.66l-3.57-2.77c-.98.66-2.23 1.06-3.71 1.06-2.86 0-5.29-1.93-6.16-4.53H2.18v2.84C3.99 20.53 7.7 23 12 23z"
                                    />
                                    <path
                                        fill="#FBBC05"
                                        d="M5.84 14.09c-.22-.66-.35-1.36-.35-2.09s.13-1.43.35-2.09V7.07H2.18C1.43 8.55 1 10.22 1 12s.43 3.45 1.18 4.93l3.66-2.84z"
                                    />
                                    <path
                                        fill="#EA4335"
                                        d="M12 5.38c1.62 0 3.06.56 4.21 1.64l3.15-3.15C17.45 2.09 14.97 1 12 1 7.7 1 3.99 3.47 2.18 7.07l3.66 2.84c.87-2.6 3.3-4.53 6.16-4.53z"
                                    />
                                </svg>
                                {role === 'student' ? 'Sign in as Student' : 'Sign in with Google'}
                            </button>

                            {/* Role toggle */}
                            <div className="text-center mt-4 mx-4">
                                {role === 'student' ? (
                                    <p className="text-xs text-gray-500">
                                        Are you an educator?{' '}
                                        <Link href="/login" className="text-purple-400 hover:text-purple-300">
                                            Sign in as Teacher
                                        </Link>
                                    </p>
                                ) : (
                                    <p className="text-xs text-gray-500">
                                        Are you a student?{' '}
                                        <Link href="/login?role=student" className="text-green-400 hover:text-green-300">
                                            Sign in as Student
                                        </Link>
                                    </p>
                                )}
                            </div>

                            <div className="px-4 md:px-8 py-4">
                                <p className="text-xs text-gray-500">
                                    By continuing, you acknowledge that you understand and agree to the{" "}
                                    <Link href="https://hyperverge.notion.site/SensAI-Terms-of-Use-1627e7c237cb80dc9bd2dac685d42f31?pvs=73" className="text-purple-400 hover:underline">
                                        Terms & Conditions
                                    </Link>{" "}
                                    and{" "}
                                    <Link href="https://hyperverge.notion.site/SensAI-Privacy-Policy-1627e7c237cb80e5babae67e64642f27" className="text-purple-400 hover:underline">
                                        Privacy Policy
                                    </Link>
                                </p>
                            </div>
                        </div>
                    </div>
                </div>
            </div>
        </div>
    );
}

// Main component with Suspense boundary
export default function LoginPage() {
    return (
        <Suspense fallback={
            <div className="flex flex-col items-center justify-center min-h-screen bg-black px-4">
                <div className="w-12 h-12 border-t-2 border-b-2 border-white rounded-full animate-spin"></div>
            </div>
        }>
            <LoginContent />
        </Suspense>
    );
} <|MERGE_RESOLUTION|>--- conflicted
+++ resolved
@@ -12,6 +12,7 @@
     const { data: session, status } = useSession();
     const searchParams = useSearchParams();
     const callbackUrl = searchParams.get("callbackUrl") || "/";
+    const role = searchParams.get("role") || null;
     const role = searchParams.get("role") || null;
 
     // Redirect if already authenticated
@@ -86,6 +87,35 @@
                                 </p>
                             </>
                         )}
+                        {role === 'student' ? (
+                            <>
+                                <h1 className="text-4xl md:text-5xl font-light text-white leading-tight">
+                                    <span className="text-white">Learn </span>
+                                    <span className="text-green-400">smarter</span>
+                                </h1>
+                                <h1 className="text-4xl md:text-5xl font-light text-white leading-tight">
+                                    <span className="text-white">Achieve </span>
+                                    <span className="text-green-400">more</span>
+                                </h1>
+                                <p className="text-lg md:text-xl text-gray-300 mt-6 mb-6 max-w-md">
+                                    Join interactive courses, take AI-powered assessments, and learn with personalized feedback that helps you master concepts at your own pace.
+                                </p>
+                            </>
+                        ) : (
+                            <>
+                                <h1 className="text-4xl md:text-5xl font-light text-white leading-tight">
+                                    <span className="text-white">Teach </span>
+                                    <span className="text-purple-400">smarter</span>
+                                </h1>
+                                <h1 className="text-4xl md:text-5xl font-light text-white leading-tight">
+                                    <span className="text-white">Reach </span>
+                                    <span className="text-purple-400">further</span>
+                                </h1>
+                                <p className="text-lg md:text-xl text-gray-300 mt-6 mb-6 max-w-md">
+                                    SensAI is an AI-powered LMS that coaches every learner by asking questions without giving away the answer and grades their responses like your favourite teaching assistant so that you can maximize your reach without sacrificing quality
+                                </p>
+                            </>
+                        )}
                     </div>
 
                     {/* Login card - spans 5 columns on desktop */}
@@ -93,18 +123,11 @@
                         <div className="mx-4 md:mx-0">
                             <button
                                 onClick={handleGoogleLogin}
-<<<<<<< HEAD
                                 className={`flex items-center justify-center w-full py-3 px-4 border border-gray-300 rounded-full hover:opacity-90 transition-colors focus:outline-none focus:ring-2 cursor-pointer mx-4 ${
                                     role === 'student' 
                                         ? 'bg-green-600 text-white focus:ring-green-500' 
                                         : 'bg-white text-black focus:ring-purple-500'
                                 }`}
-=======
-                                className={`flex items-center justify-center w-full py-3 px-4 border border-gray-300 rounded-full hover:opacity-90 transition-colors focus:outline-none focus:ring-2 cursor-pointer mx-4 ${role === 'student'
-                                        ? 'bg-green-600 text-white focus:ring-green-500'
-                                        : 'bg-white text-black focus:ring-purple-500'
-                                    }`}
->>>>>>> 4fd56563
                             >
                                 <svg className="w-5 h-5 mr-3" viewBox="0 0 24 24">
                                     <path
@@ -125,7 +148,27 @@
                                     />
                                 </svg>
                                 {role === 'student' ? 'Sign in as Student' : 'Sign in with Google'}
+                                {role === 'student' ? 'Sign in as Student' : 'Sign in with Google'}
                             </button>
+
+                            {/* Role toggle */}
+                            <div className="text-center mt-4 mx-4">
+                                {role === 'student' ? (
+                                    <p className="text-xs text-gray-500">
+                                        Are you an educator?{' '}
+                                        <Link href="/login" className="text-purple-400 hover:text-purple-300">
+                                            Sign in as Teacher
+                                        </Link>
+                                    </p>
+                                ) : (
+                                    <p className="text-xs text-gray-500">
+                                        Are you a student?{' '}
+                                        <Link href="/login?role=student" className="text-green-400 hover:text-green-300">
+                                            Sign in as Student
+                                        </Link>
+                                    </p>
+                                )}
+                            </div>
 
                             {/* Role toggle */}
                             <div className="text-center mt-4 mx-4">

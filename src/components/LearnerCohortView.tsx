--- conflicted
+++ resolved
@@ -5,6 +5,7 @@
 import { Module } from "@/types/course";
 import { useAuth } from "@/lib/auth";
 import { Course, Cohort } from "@/types";
+import { ChevronDown, Shield, CheckCircle } from "lucide-react";
 import { ChevronDown, Shield, CheckCircle } from "lucide-react";
 import MobileDropdown, { DropdownOption } from "./MobileDropdown";
 import Link from "next/link";
@@ -422,7 +423,6 @@
                             />
                         )}
 
-<<<<<<< HEAD
                                                    {/* Enhanced Quiz/Assessment Section */}
                            {!integrityMode && schoolId && cohortId && (
                                <div className="bg-gray-900 rounded-lg p-6">
@@ -499,82 +499,6 @@
                                    </div>
                                </div>
                            )}
-=======
-                        {/* Enhanced Quiz/Assessment Section */}
-                        {!integrityMode && schoolId && cohortId && (
-                            <div className="bg-gray-900 rounded-lg p-6">
-                                <h3 className="text-lg font-semibold text-white mb-3 flex items-center">
-                                    <CheckCircle className="w-5 h-5 mr-2 text-green-400" />
-                                    Quizzes & Assessments
-                                </h3>
-
-                                {/* Get quiz tasks from existing course modules */}
-                                <div className="space-y-3">
-                                    {/* Find and display quiz tasks from modules */}
-                                    {courses[activeCourseIndex]?.modules?.map((module) =>
-                                        module.items?.filter(item => item.type === 'quiz').map((quiz) => (
-                                            <div key={quiz.id} className="p-3 bg-gray-800 rounded-lg">
-                                                <div className="flex items-center justify-between mb-2">
-                                                    <h4 className="font-medium text-white text-sm">{quiz.title}</h4>
-                                                    <div className="flex items-center space-x-2">
-                                                        {/* Show if it's assessment mode */}
-                                                        {quiz.assessmentMode && (
-                                                            <span className="px-2 py-1 bg-purple-900/20 text-purple-400 text-xs rounded flex items-center">
-                                                                <Shield className="w-3 h-3 mr-1" />
-                                                                Assessment
-                                                            </span>
-                                                        )}
-                                                        <span className={`px-2 py-1 text-xs rounded ${quiz.status === 'published'
-                                                                ? 'bg-green-900/20 text-green-400'
-                                                                : 'bg-gray-700 text-gray-400'
-                                                            }`}>
-                                                            {quiz.status === 'published' ? 'Available' : 'Draft'}
-                                                        </span>
-                                                    </div>
-                                                </div>
-
-                                                <div className="text-gray-400 text-xs mb-3 flex items-center space-x-4">
-                                                    {quiz.durationMinutes && (
-                                                        <span>{quiz.durationMinutes} minutes</span>
-                                                    )}
-                                                    {quiz.numQuestions && (
-                                                        <span>{quiz.numQuestions} questions</span>
-                                                    )}
-                                                    {quiz.integrityMonitoring && (
-                                                        <span className="text-purple-400">Integrity Monitored</span>
-                                                    )}
-                                                </div>
-
-                                                {quiz.status === 'published' ? (
-                                                    <Link
-                                                        href={`/school/${schoolId}/cohort/${cohortId}/task/${quiz.id}${quiz.assessmentMode ? '?mode=assessment' : ''}`}
-                                                        className={`block w-full text-white text-center py-2 px-3 rounded text-sm transition-colors ${quiz.assessmentMode
-                                                                ? 'bg-purple-600 hover:bg-purple-700'
-                                                                : 'bg-green-600 hover:bg-green-700'
-                                                            }`}
-                                                    >
-                                                        {quiz.assessmentMode ? 'Take Assessment' : 'Start Quiz'}
-                                                    </Link>
-                                                ) : (
-                                                    <button
-                                                        disabled
-                                                        className="block w-full bg-gray-700 text-gray-400 text-center py-2 px-3 rounded text-sm cursor-not-allowed"
-                                                    >
-                                                        Not Available Yet
-                                                    </button>
-                                                )}
-                                            </div>
-                                        ))
-                                    ) || (
-                                            <div className="text-center py-8 text-gray-500">
-                                                <CheckCircle className="w-12 h-12 mx-auto mb-3 opacity-50" />
-                                                <p>No quizzes available yet</p>
-                                            </div>
-                                        )}
-                                </div>
-                            </div>
-                        )}
->>>>>>> 4fd56563
 
                         {/* Only show TopPerformers if showTopPerformers is true */}
                         {showTopPerformers && (
